package mempool

import (
	"bytes"
	"crypto/rand"
	"encoding/hex"
	"encoding/json"
	"fmt"
	"os"
	"testing"

	"github.com/btcsuite/btcutil/base58"
	"github.com/stretchr/testify/suite"

	bc "github.com/elastos/Elastos.ELA.SideChain.ID/blockchain"
	"github.com/elastos/Elastos.ELA.SideChain.ID/didjson"
	"github.com/elastos/Elastos.ELA.SideChain.ID/params"
	"github.com/elastos/Elastos.ELA.SideChain.ID/types"
	"github.com/elastos/Elastos.ELA.SideChain.ID/types/base64url"

	"github.com/elastos/Elastos.ELA.SideChain/blockchain"
	"github.com/elastos/Elastos.ELA.SideChain/config"
	"github.com/elastos/Elastos.ELA.SideChain/mempool"
	"github.com/elastos/Elastos.ELA.SideChain/spv"
	types2 "github.com/elastos/Elastos.ELA.SideChain/types"
	"github.com/elastos/Elastos.ELA/common"
	elacfg "github.com/elastos/Elastos.ELA/common/config"
	"github.com/elastos/Elastos.ELA/crypto"
)

type txValidatorTestSuite struct {
	suite.Suite
	validator validator
	Chain     *blockchain.BlockChain
}

func (s *txValidatorTestSuite) SetupSuite() {
	fmt.Println(os.RemoveAll("Chain_UnitTest"))
	fmt.Println(os.RemoveAll("data_spv"))

	idChainStore, err := bc.NewChainStore(params.
		GenesisBlock,
		"Chain_UnitTest")
	if err != nil {
		fmt.Println("failed to new NewChainStore")
		return
	}
	cfg := &mempool.Config{
		ChainParams: &config.Params{},
	}
	didParams := params.DIDParams{
		CheckRegisterDIDHeight:    0,
		VeriﬁableCredentialHeight: 0,
	}
	chainCfg := blockchain.Config{
		ChainParams: &config.Params{
			TargetTimespan:     1,
			TargetTimePerBlock: 2000000000,
			AdjustmentFactor:   1,
		},
		ChainStore: idChainStore.ChainStore,
		//GetTxFee:       txFeeHelper.GetTxFee,
		//CheckTxSanity:  txValidator.CheckTransactionSanity,
		//CheckTxContext: txValidator.CheckTransactionContext,
	}
	chain, err := blockchain.New(&chainCfg)
	if err != nil {
		fmt.Println("failed to new block chain")
		return
	}
	foundation, _ := common.Uint168FromAddress("8VYXVxKKSAxkmRrfmGpQR2Kc66XhG6m3ta")
	spvCfg := spv.Config{
		ChainParams: &elacfg.Params{
			GenesisBlock: elacfg.GenesisBlock(foundation),
			Foundation:   *foundation,
		},
		GenesisAddress: "8VYXVxKKSAxkmRrfmGpQR2Kc66XhG6m3ta",
	}
	spvService, err := spv.NewService(&spvCfg)
	if err != nil {
		fmt.Println("failed to new spvService")
		return
	}
	txFeeHelper := mempool.NewFeeHelper(cfg)
	cfg.FeeHelper = txFeeHelper
	cfg.Chain = chain
	cfg.SpvService = spvService
	s.validator = *NewValidator(cfg, idChainStore, &didParams)
}

func TestTxValidatorTest(t *testing.T) {
	suite.Run(t, new(txValidatorTestSuite))
}

func (s *txValidatorTestSuite) TestCheckDIDOperation() {
	//no create ------>update
	payloadUpdateDIDInfo := getPayloadUpdateDID()
	err := s.validator.checkDIDOperation(&payloadUpdateDIDInfo.Header,
		payloadUpdateDIDInfo.PayloadInfo.ID)
	s.Equal(err.Error(), "DID WRONG OPERATION NOT EXIST")

	//doubale create
	payloadCreate := getPayloadCreateDID()
	err = s.validator.checkDIDOperation(&payloadCreate.Header,
		payloadCreate.PayloadInfo.ID)
	s.NoError(err)
}

const (
	PayloadPrivateKey = "a38aa1f5f693a13ef0cf2f1c1c0155cbcdd9386f37b0000739f8cb50af601b7b"
	TxPrivateKey      = "5fe87de21fa55d751583bd0d74532c3cc679caf67919261e0c9b2a56f547c38d"
	publicKeyStr1     = "035d3adebb69db5fbd8005c37d225cd2fd9ec50ec7fcb38ff7c4fcf9b90455cf5f"
	publicKeyStr2     = "03bfd8bd2b10e887ec785360f9b329c2ae567975c784daca2f223cb19840b51914"
	publicKeyStr3     = "035d3adebb69db5fbd8005c37d225cd2fd9ec50ec7fcb38ff7c4fcf9b90455cf5f"
	ID                = "icJ4z2DULrHEzYSvjKNJpKyhqFDxvYV7pN"
	operationCreate   = "create"
	operationUpdate   = "update"
)

var (
	id1DocByts                                 []byte
	id2DocByts                                 []byte
	id3DocByts                                 []byte
	customizedDIDDocBytes1                     []byte
	customizedDIDDocBytes2                     []byte
	customizedVerifableCredDocBytes            []byte
	customizedVerifableCredControllersDocBytes []byte

	DIDVerifableCredDocBytes []byte
	headerPayloadByts        []byte
)

func init() {
	id1DocByts, _ = types.LoadJsonData("./testdata/document.compact.json")
	id2DocByts, _ = types.LoadJsonData("./testdata/issuer.compact.json")
	id3DocByts, _ = types.LoadJsonData("./testdata/issuer.json")
	customizedDIDDocBytes1, _ = types.LoadJsonData("./testdata/customized_did_single_sign.json")
	customizedDIDDocBytes2, _ = types.LoadJsonData("./testdata/customized_did_multi_sign.json")
	customizedVerifableCredDocBytes, _ = types.LoadJsonData("./testdata/customized_did_verifiable_credential.json")
	DIDVerifableCredDocBytes, _ = types.LoadJsonData("./testdata/did_verifiable_credential.json")
	customizedVerifableCredControllersDocBytes, _ = types.LoadJsonData("./testdata/customized_did_verifiable_credential_controllers.json")

	fmt.Println("customizedVerifableCredControllersDocBytes", string(customizedVerifableCredControllersDocBytes))
	id3DocByts, _ = types.LoadJsonData("./testdata/issuer.json")
	id3DocByts, _ = types.LoadJsonData("./testdata/issuer.json")
	headerPayloadByts, _ = types.LoadJsonData("./testdata/customized_did_multi_controllers.json")

}

var didPayloadBytes = []byte(
	`{
        "id" : "did:elastos:iTWqanUovh3zHfnExGaan4SJAXG3DCZC6j",
        "publicKey":[{ "id": "did:elastos:iTWqanUovh3zHfnExGaan4SJAXG3DCZC6j#default",
                       "type":"ECDSAsecp256r1",
                       "controller":"did:elastos:icJ4z2DULrHEzYSvjKNJpKyhqFDxvYV7pN",
                       "publicKeyBase58":"zxt6NyoorFUFMXA8mDBULjnuH3v6iNdZm42PyG4c1YdC"
                      },
					{
					   "id": "did:elastos:icJ4z2DULrHEzYSvjKNJpKyhqFDxvYV7pN#master",
					   "type":"ECDSAsecp256r1",
					   "controller":"did:elastos:icJ4z2DULrHEzYSvjKNJpKyhqFDxvYV7pN",
					   "publicKeyBase58":"zNxoZaZLdackZQNMas7sCkPRHZsJ3BtdjEvM2y5gNvKJ"
				   }
                    ],
        "authentication":["did:elastos:icJ4z2DULrHEzYSvjKNJpKyhqFDxvYV7pN#default",
                          {
                               "id": "did:elastos:icJ4z2DULrHEzYSvjKNJpKyhqFDxvYV7pN#default",
                               "type":"ECDSAsecp256r1",
                               "controller":"did:elastos:icJ4z2DULrHEzYSvjKNJpKyhqFDxvYV7pN",
                               "publicKeyBase58":"zNxoZaZLdackZQNMas7sCkPRHZsJ3BtdjEvM2y5gNvKJ"
                           }
                         ],
        "authorization":["did:elastos:icJ4z2DULrHEzYSvjKNJpKyhqFDxvYV7pN#default"],
        "expires" : "2023-02-10T17:00:00Z"
	}`)

//right
var didPayloadInfoBytes = []byte(
	`{
		"header":{"operation":"create","specification":"elastos/did/1.0"},
		"payload":"eyJpZCI6ImRpZDplbGFzdG9zOmliRjdnTXo1c2FObzM5MlVkN3pTQVZSblFyc0E3cHgydEMiLCJwdWJsaWNLZXkiOlt7ImlkIjoiI3ByaW1hcnkiLCJwdWJsaWNLZXlCYXNlNTgiOiJyb1FHRWVNdU1LZjdFeUFWa3loZjdxSnN5cmtGVXBUZ296WEQ4VkpoS2hpQyJ9XSwiYXV0aGVudGljYXRpb24iOlsiI3ByaW1hcnkiXSwiZXhwaXJlcyI6IjIwMjQtMTEtMjVUMDI6MDA6MDBaIn0",
		"proof":{
			"signature":"nrbHEEysMLzBR1mMVRjan9yfQtNGmK6Rqy7v9rvUpsJNoIMsY5JtEUiJvW82jW4xNlvOOEDI-VpLK_GCgjoUdQ",
			"verificationMethod":"#primary"
			}
	 }
`)

var errDIDPayloadInfoBytes = []byte(
	`{
		"header":{"operation":"create","specification":"elastos/did/1.0"},
		"payload":"eyJpZCI6ImRpZDplbGFzdG9zOmlZUTZ1alBjd21UWmZqMmtOZmZXNEJDeXRKenlqbUpkRGQiLCJwdWJsaWNLZXkiOlt7ImlkIjoiI3ByaW1hcnkiLCJwdWJsaWNLZXlCYXNlNTgiOiJ6S1JYMWtOWGVYeTVuS3NyVTVtdVR3Z2Y3ZlhRYnhXZzdpUUtCdnBlS0dCUCJ9XSwiYXV0aGVudGljYXRpb24iOlsiI3ByaW1hcnkiXX0",
		"proof":{
			"signature":"nrbHEEysMLzBR1mMVRjan9yfQtNGmK6Rqy7v9rvUpsJNoIMsY5JtEUiJvW82jW4xNlvOOEDI-VpLK_GCgjoUdQ",
			"verificationMethod":"#primary"
			}
	 }
`)

func (s *txValidatorTestSuite) TestIDChainStore_CreateDIDTx() {
	tx := &types2.Transaction{
		TxType:         0x0a,
		PayloadVersion: 0,
		Payload:        getPayloadCreateDID(),
		Inputs:         nil,
		Outputs:        nil,
		LockTime:       0,
		Programs:       nil,
		Fee:            0,
		FeePerKB:       0,
	}
	fmt.Println(tx)
	data, _ := hex.DecodeString(publicKeyStr1)
	fmt.Println(data)

	fmt.Println(len(data))
	i, _ := getDIDByPublicKey(data)
	didAddress, _ := i.ToAddress()
	fmt.Println("didAddress", didAddress)
	err := s.validator.checkRegisterDID(tx, 0, 0)
	s.NoError(err)

	info := new(types.Operation)
	didjson.Unmarshal(didPayloadInfoBytes, info)

	payloadBase64, _ := base64url.DecodeString(info.Payload)
	payloadInfo := new(types.DIDPayloadInfo)
	didjson.Unmarshal(payloadBase64, payloadInfo)
	info.PayloadInfo = payloadInfo

	tx.Payload = info
	err = s.validator.checkRegisterDID(tx, 0, 0)
	s.NoError(err)

	info.PayloadInfo.Expires = "Mon Jan _2 15:04:05 2006"
	err = s.validator.checkRegisterDID(tx, 0, 0)
	s.Error(err, "invalid Expires")

	info.PayloadInfo.Expires = "2006-01-02T15:04:05Z07:00"
	err = s.validator.checkRegisterDID(tx, 0, 0)
	s.Error(err, "invalid Expires")

	info.PayloadInfo.Expires = "2018-06-30T12:00:00Z"
	err = s.validator.checkRegisterDID(tx, 0, 0)
	s.NoError(err)

	info = new(types.Operation)
	didjson.Unmarshal(errDIDPayloadInfoBytes, info)

	payloadBase64, _ = base64url.DecodeString(info.Payload)
	payloadInfo = new(types.DIDPayloadInfo)
	didjson.Unmarshal(payloadBase64, payloadInfo)
	info.PayloadInfo = payloadInfo

	tx.Payload = info
	err = s.validator.checkRegisterDID(tx, 0, 0)
	s.Error(err, "invalid Expires")
}

func (s *txValidatorTestSuite) TestIDChainStore_DeactivateDIDTx() {
	didWithPrefix := "did:elastos:iTWqanUovh3zHfnExGaan4SJAXG3DCZC6j"
	//did := "iTWqanUovh3zHfnExGaan4SJAXG3DCZC6j"
	did := s.validator.Store.GetDIDFromUri(didWithPrefix)
	verifDid := "did:elastos:iTWqanUovh3zHfnExGaan4SJAXG3DCZC6j#default"

	txCreateDID := &types2.Transaction{
		TxType:         types.RegisterDID,
		PayloadVersion: 0,
		Payload:        getPayloadCreateDID(),
		Inputs:         nil,
		Outputs:        nil,
		LockTime:       0,
		Programs:       nil,
		Fee:            0,
		FeePerKB:       0,
	}

	txDeactivate := &types2.Transaction{
		TxType:         types.DeactivateDID,
		PayloadVersion: 0,
		Payload:        getPayloadDeactivateDID(didWithPrefix, verifDid),
		Inputs:         nil,
		Outputs:        nil,
		LockTime:       0,
		Programs:       nil,
		Fee:            0,
		FeePerKB:       0,
	}
	//Deactive did  have no
	err := s.validator.checkDeactivateDID(txDeactivate, 0, 0)
	s.Error(err, "leveldb: not found")

	batch := s.validator.Store.ChainStore.NewBatch()
	s.validator.Store.PersistRegisterDIDTx(batch, []byte(did), txCreateDID, 0, 0)
	batch.Commit()

	err = s.validator.checkDeactivateDID(txDeactivate, 0, 0)
	s.NoError(err)

	//wrong public key to verify sign
	verifDid = "did:elastos:icJ4z2DULrHEzYSvjKNJpKyhqFDxvYV7pN#master"
	txDeactivateWrong := &types2.Transaction{
		TxType:         types.DeactivateDID,
		PayloadVersion: 0,
		Payload:        getPayloadDeactivateDID(didWithPrefix, verifDid),
		Inputs:         nil,
		Outputs:        nil,
		LockTime:       0,
		Programs:       nil,
		Fee:            0,
		FeePerKB:       0,
	}

	err = s.validator.checkDeactivateDID(txDeactivateWrong, 0, 0)
	s.Error(err, "[VM] Check Sig FALSE")

	//deactive one deactivated did
	batch = s.validator.Store.ChainStore.NewBatch()
	s.validator.Store.PersistDeactivateDIDTx(batch, []byte(did))
	batch.Commit()
	err = s.validator.checkDeactivateDID(txDeactivateWrong, 0, 0)
	s.Error(err, "DID WAS AREADY DEACTIVE")

}

func (s *txValidatorTestSuite) TestGetIDFromUri() {
	validUriFormat := "did:elastos:icJ4z2DULrHEzYSvjKNJpKyhqFDxvYV7pN"
	id := s.validator.Store.GetDIDFromUri(validUriFormat)
	s.Equal(id, "icJ4z2DULrHEzYSvjKNJpKyhqFDxvYV7pN")

	InvalidUriFormat := "icJ4z2DULrHEzYSvjKNJpKyhqFDxvYV7pN"
	id = s.validator.Store.GetDIDFromUri(InvalidUriFormat)
	s.Equal(id, "")
}

func getPayloadCreateDID() *types.Operation {
	info := new(types.DIDPayloadInfo)
	didjson.Unmarshal(didPayloadBytes, info)

	p := &types.Operation{
		Header: types.DIDHeaderInfo{
			Specification: "elastos/did/1.0",
			Operation:     "create",
		},
		Payload: base64url.EncodeToString(didPayloadBytes),
		Proof: types.DIDProofInfo{
			Type:               "ECDSAsecp256r1",
			VerificationMethod: "did:elastos:icJ4z2DULrHEzYSvjKNJpKyhqFDxvYV7pN#default",
		},
		PayloadInfo: info,
	}

	privateKey1, _ := common.HexStringToBytes(PayloadPrivateKey)
	sign, _ := crypto.Sign(privateKey1, p.GetData())
	p.Proof.Signature = base64url.EncodeToString(sign)
	return p
}

func getPayloadDeactivateDID(did, verifDid string) *types.DeactivateDIDOptPayload {
	info := new(types.DIDPayloadInfo)
	json.Unmarshal(didPayloadBytes, info)

	p := &types.DeactivateDIDOptPayload{
		Header: types.DIDHeaderInfo{
			Specification: "elastos/did/1.0",
			Operation:     "create",
		},
		Payload: did,
		Proof: types.DIDProofInfo{
			Type:               "ECDSAsecp256r1",
			VerificationMethod: verifDid,
		},
	}

	privateKey1, _ := common.HexStringToBytes(PayloadPrivateKey)
	sign, _ := crypto.Sign(privateKey1, p.GetData())
	p.Proof.Signature = base64url.EncodeToString(sign)
	return p
}

func getPayloadUpdateDID() *types.Operation {
	info := new(types.DIDPayloadInfo)
	didjson.Unmarshal(didPayloadBytes, info)

	return &types.Operation{
		Header: types.DIDHeaderInfo{
			Specification: "elastos/did/1.0",
			Operation:     "update",
		},
		Payload: base64url.EncodeToString(didPayloadBytes),
		Proof: types.DIDProofInfo{
			Type:               randomString(),
			VerificationMethod: randomString(),
			Signature:          randomString(),
		},
		PayloadInfo: info,
	}
}

func randomString() string {
	a := make([]byte, 20)
	rand.Read(a)
	return common.BytesToHexString(a)
}

func getPayloadDIDInfo(id string, didOperation string, docBytes []byte, privateKeyStr string) *types.Operation {
	//pBytes := getDIDPayloadBytes(id)
	info := new(types.DIDPayloadInfo)
	json.Unmarshal(docBytes, info)
	p := &types.Operation{
		Header: types.DIDHeaderInfo{
			Specification: "elastos/did/1.0",
			Operation:     didOperation,
		},
		Payload: base64url.EncodeToString(docBytes),
		Proof: types.DIDProofInfo{
			Type:               "ECDSAsecp256r1",
			VerificationMethod: "did:elastos:" + id + "#primary",
		},
		PayloadInfo: info,
	}
	privateKey1 := base58.Decode(privateKeyStr)
	sign, _ := crypto.Sign(privateKey1, p.GetData())
	p.Proof.Signature = base64url.EncodeToString(sign)
	return p
}

func getCustomizedDIDPayloadInfo(id string, didOperation string, docBytes []byte,
	privateKeyStr string) *types.CustomizedDIDOperation {
	//pBytes := getDIDPayloadBytes(id)
	info := new(types.CustomizedDIDPayload)
	json.Unmarshal(docBytes, info)

	p := &types.CustomizedDIDOperation{
		Header: types.CustomizedDIDHeaderInfo{
			Specification: "elastos/did/1.0",
			Operation:     didOperation,
		},
		Payload: base64url.EncodeToString(docBytes),
		Proof: &types.DIDProofInfo{
			Type:               "ECDSAsecp256r1",
			VerificationMethod: "did:elastos:" + id + "#primary",
		},
		Doc: info,
	}
	privateKey1 := base58.Decode(privateKeyStr)
	sign, _ := crypto.Sign(privateKey1, p.GetData())
	p.Proof.(*types.DIDProofInfo).Signature = base64url.EncodeToString(sign)
	return p
}

func getCustomizedDIDPayloadInfoMultiSign(id1, id2 string, didOperation string, docBytes []byte,
	privateKeyStr1, privateKeyStr2 string) *types.CustomizedDIDOperation {
	//pBytes := getDIDPayloadBytes(id)
	info := new(types.CustomizedDIDPayload)
	json.Unmarshal(docBytes, info)

	var Proofs []*types.DIDProofInfo
	p := &types.CustomizedDIDOperation{
		Header: types.CustomizedDIDHeaderInfo{
			Specification: "elastos/did/1.0",
			Operation:     didOperation,
		},
		Payload: base64url.EncodeToString(docBytes),
		Doc:     info,
	}
	proof1 := &types.DIDProofInfo{
		Type:               "ECDSAsecp256r1",
		VerificationMethod: "did:elastos:" + id1 + "#primary",
	}
	privateKey1 := base58.Decode(privateKeyStr1)
	sign, _ := crypto.Sign(privateKey1, p.GetData())
	proof1.Signature = base64url.EncodeToString(sign)
	Proofs = append(Proofs, proof1)

	proof2 := &types.DIDProofInfo{
		Type:               "ECDSAsecp256r1",
		VerificationMethod: "did:elastos:" + id2 + "#primary",
	}
	privateKey2 := base58.Decode(privateKeyStr2)
	sign2, _ := crypto.Sign(privateKey2, p.GetData())
	proof2.Signature = base64url.EncodeToString(sign2)
	Proofs = append(Proofs, proof2)

	p.Proof = Proofs
	return p
}

func (s *txValidatorTestSuite) TestGenrateTxFromRawTxStr() {
	rawTxStr := "0a000f656c6173746f732f6469642f312e30067570646174654038393666646533393565653539663265626330353464333" +
		"135643934383738663165636439346163333566663165373463653638653833346439353432653631fdd70c65794a705a434936496d" +
		"52705a44706c6247467a6447397a4f6d6c766455315457457449546d4e335a474a51656d49314f48425963473148516b524365484a4" +
		"e656d5a784d6d4d694c434a7764574a7361574e4c5a586b694f6c7437496d6c6b496a6f694933427961573168636e6b694c434a7764" +
		"574a7361574e4c5a586c4359584e6c4e5467694f6949794f54686a54474e7a566c7078556b3536566d354e646b5a55645849795a464" +
		"e68615852704d33567a555570425155685759305a5351564935517a556966563073496d46316447686c626e52705932463061573975" +
		"496a706249694e77636d6c7459584a35496c3073496e5a6c636d6c6d6157466962475644636d566b5a57353061574673496a70626579" +
		"4a705a43493649694e6c6247467a6447397a4c57466a5957526c62586b694c434a306558426c496a7062496b46776347787059324630" +
		"6157397555484a765a6d6c735a554e795a57526c626e5270595777694c434a485957316c5158427762476c6a5958527062323551636d" +
		"396d6157786c51334a6c5a47567564476c6862434973496c4e6c62475a51636d396a624746706257566b51334a6c5a47567564476c68" +
		"62434a644c434a7063334e315957356a5a555268644755694f6949794d4449774c54417a4c544577564441784f6a51334f6a453557694" +
		"973496d563463476c7959585270623235455958526c496a6f694d6a41794d4330774d7930794e5651774d546f304e7a6f784f566f694c4" +
		"34a6a636d566b5a5735306157467355335669616d566a6443493665794a6859335270623234694f694a4d5a574679626942466247467a" +
		"6447397a49474a354948427359586c70626d63675a3246745a584d67595764686157357a6443426d636d6c6c626d527a4969776959584" +
		"2776347466a6132466e5a534936496e526c5932677564485631625335305a584e304c6d466a5957526c62586b694c434a6863484230655" +
		"8426c496a6f695a5778686333527663324a796233647a5a5849694c434a705a47567564476c6d61575679496a6f695a577868633352766" +
		"37931685932466b5a573135496e3073496e42796232396d496a7037496e5a6c636d6c6d61574e6864476c76626b316c644768765a43493" +
		"649694e77636d6c7459584a354969776963326c6e626d463064584a6c496a6f69656d4e73516d784c6332347a536b633161324e4957455" +
		"24d4e445a4f613278454e6b706d656a68364d306458575456715a6e6443596a4a57564664504e564e5a4f57745a4d485a465a445242536e" +
		"4236646e684e61324666646c52686444687a4e6b633154324655596b7075587a5269615545696658307365794a705a43493649694e6c625" +
		"7467062434973496e5235634755694f6c7369516d467a61574e51636d396d6157786c51334a6c5a47567564476c6862434973496c4e6c62" +
		"475a51636d396a624746706257566b51334a6c5a47567564476c6862434a644c434a7063334e315957356a5a555268644755694f6949794" +
		"d4449774c5441324c544d77564449784f6a45794f6a453157694973496d563463476c7959585270623235455958526c496a6f694d6a4179" +
		"4e5330774e6930794f5651794d546f784d6a6f784e566f694c434a6a636d566b5a5735306157467355335669616d566a6443493665794a6" +
		"c6257467062434936496d7477643239765a484d784d4441785147647459576c734c6d4e7662534a394c434a77636d39765a6949366579" +
		"4a325a584a705a6d6c6a595852706232354e5a58526f623251694f69496a63484a706257467965534973496e4e705a323568644856795" +
		"a534936496d396a4f464e355a7a467354585a6962575a795a45493556455a6c596b6c5464314a485a55553556334e455957684c544442" +
		"46646b784852574e544c58497a636b6c434e446b3459585672646d4e5064465178575664366446566859545a33544455774d545259513" +
		"34e344f575a48566a4a6e496e31394c487369615751694f69496a5a3256755a4756794969776964486c775a53493657794a4359584e70" +
		"5931427962325a7062475644636d566b5a5735306157467349697769553256735a6c427962324e7359576c745a575244636d566b5a573" +
		"53061574673496c3073496d6c7a63335668626d4e6c524746305a534936496a49774d6a41744d4451744d6a64554d546b364d6a45364d7" +
		"a5661496977695a58687761584a6864476c76626b5268644755694f6949794d4449314c5441304c544932564445354f6a49784f6a4d315" +
		"7694973496d4e795a57526c626e52705957785464574a715a574e30496a7037496d646c626d526c63694936496d3168624755696653776" +
		"963484a76623259694f6e7369646d567961575a705932463061573975545756306147396b496a6f694933427961573168636e6b694c434" +
		"a7a6157647559585231636d55694f694a4b566c39424e6c4e5a5a454e776431465658326868656c4632516a4677597a526b55463975623" +
		"14a4f644731564f575634536a6c4e63474531564652744d6b67335448684a583064505347786f61303151515846304d57737752304e7a54" +
		"6b4e4d4e314a3658335270593256534c57743255534a3966537837496d6c6b496a6f6949323568625755694c434a306558426c496a706249" +
		"6b4a6863326c6a55484a765a6d6c735a554e795a57526c626e5270595777694c434a545a57786d55484a76593278686157316c5a454e795a" +
		"57526c626e5270595777695853776961584e7a64574675593256455958526c496a6f694d6a41794d4330774e4330794e3151784f546f794d" +
		"546f7a4e566f694c434a6c65484270636d463061573975524746305a534936496a49774d6a55744d4451744d6a5a554d546b364d6a4536" +
		"4d7a52614969776959334a6c5a47567564476c6862464e31596d706c593351694f6e7369626d46745a534936496b7451494664766232" +
		"527a496e3073496e42796232396d496a7037496e5a6c636d6c6d61574e6864476c76626b316c644768765a43493649694e77636d6c7459" +
		"584a354969776963326c6e626d463064584a6c496a6f69563139594e5870316245744a4f445a786545557452464e36645774354d335174" +
		"5a485a4b63327444625556314e6d39324c58683551316f77566c597764306870613142716445743459325978656c524754315257597a5a" +
		"555655747462336c326555467962456c34596b357a52464e504e5763696658307365794a705a43493649694e305a574e6f4c6e5231645" +
		"7307559574e685a47567465534973496e5235634755694f6c73695158427762476c6a5958527062323551636d396d6157786c51334a6c5" +
		"a47567564476c6862434973496b6468625756426348427361574e6864476c76626c427962325a7062475644636d566b5a57353061574673" +
		"49697769553256735a6c427962324e7359576c745a575244636d566b5a57353061574673496c3073496d6c7a63335668626d4e6c524746" +
		"305a534936496a49774d6a41744d4459744d4468554d5451364e444d364e445661496977695a58687761584a6864476c76626b52686447" +
		"55694f6949794d4449314c5441324c544133564445304f6a517a4f6a513157694973496d4e795a57526c626e52705957785464574a715a5" +
		"74e30496a7037496d466a64476c7662694936496b786c59584a754945567359584e3062334d67596e6b676347786865576c755a79426e59" +
		"57316c637942685a324670626e4e3049475a79615756755a484d694c434a686348427759574e725957646c496a6f696447566a61433530" +
		"645856744c6d466a5957526c62586b694c434a68634842306558426c496a6f695a5778686333527663324a796233647a5a5849694c434a" +
		"705a47567564476c6d61575679496a6f696447566a61433530645856744c6d466a5957526c62586b696653776963484a76623259694f6e7" +
		"369646d567961575a705932463061573975545756306147396b496a6f694933427961573168636e6b694c434a7a6157647559585231636" +
		"d55694f694a5953304e73626d5135616e426853566733546d4a43546b35496131397051306c54556e46506144646d53545a58554777324e" +
		"33644652475a685245356861586c685558646a61586f3557484977566a637964575a7963445259644868764d4856594e484a664d577733" +
		"4d7a424d537a464a5a794a3966563073496d563463476c795a584d694f6949794d4449314c54417a4c544577564441784f6a41314f6a4" +
		"13357694973496e42796232396d496a7037496d4e795a5746305a5751694f6949794d4449774c5441324c544d77564449784f6a45314f6a" +
		"453557694973496e4e705a323568644856795a565a686248566c496a6f6964545a35596d56535345354554473553563170445a574e3052" +
		"6b46584e4764735a57564a5754467256325a6c64334a3452485a615130704756325574656e6431595664725a44424b566d357a615846796" +
		"2544a35535864455232566964336c765955387963304a475230784e55557466536d63696658300e454344534173656370323536723136" +
		"6469643a656c6173746f733a696f754d53584b484e63776462507a6235387058706d4742444278724d7a66713263237072696d61727956" +
		"36654c7838576e35794a7246546e44666632585473494a5f7274452d636e5f6a69466c65555f734d494f456e364149714a3551425f79522" +
		"d734855484833756e4e6e63467978654d34564e4b7536384e3035326a706701810a31323334353637383930014d8c63e802bdee30f283a" +
		"12f807fadccefd2c144308cc6df9243f3f65dd2602900000000000002b037db964a231458d2d6ffd5ea18944c4f90e63d547c5d3b9874d" +
		"f66a4ead0a300000000000000000000000067e75797a64c1f206b2f8bc6f80a5366eca28a23bbb037db964a231458d2d6ffd5ea18944c4" +
		"f90e63d547c5d3b9874df66a4ead0a3b8effa020000000000000000211dcb1c8a6b2c01b7901c25c56be4230d1f5ae5ca00000000014140" +
		"d155299c8b21063253724fb1412cd83901c8b51073975968086d94147e89c9d1f2b96a58fde1b36994a936759de813491000083343d62" +
		"e786d7040d9a989676c232103848390f4a687c247f4f662364c142a060ad10a03749178268decf9461b3c0fa5ac"
	data, err := common.HexStringToBytes(rawTxStr)
	if err != nil {
		fmt.Println("err", err)
		return

	}
	var tx types2.Transaction
	reader := bytes.NewReader(data)
	err2 := tx.Deserialize(reader)
	if err2 != nil {
		fmt.Println("err2", err2)
		return
	}
	s.validator.checkRegisterDID(&tx, 0, 0)
}

//didOperation must be create or update
func getDIDTx(id, didOperation string, docBytes []byte, privateKeyStr string) *types2.Transaction {

	payloadDidInfo := getPayloadDIDInfo(id, didOperation, docBytes, privateKeyStr)
	txn := new(types2.Transaction)
	txn.TxType = types.RegisterDID
	txn.Payload = payloadDidInfo
	return txn
}

//didOperation must be create or update
func getCustomizedDIDTx(id, didOperation string, docBytes []byte, privateKeyStr string) *types2.Transaction {

	payloadDidInfo := getCustomizedDIDPayloadInfo(id, didOperation, docBytes, privateKeyStr)
	txn := new(types2.Transaction)
	txn.TxType = types.CustomizedDID
	txn.Payload = payloadDidInfo
	return txn
}

func getDeactivateCustomizedDIDPayload(customizedDID, verifiacationDID string, privateKeyStr string) *types.DeactivateCustomizedDIDPayload {
	p := &types.DeactivateCustomizedDIDPayload{
		Header: types.CustomizedDIDHeaderInfo{
			Specification: "elastos/did/1.0",
			Operation:     "",
		},
		Payload: customizedDID,
		Proof: &types.DIDProofInfo{
			Type:               "ECDSAsecp256r1",
			VerificationMethod: "did:elastos:" + verifiacationDID + "#primary",
		},
	}
	privateKey1 := base58.Decode(privateKeyStr)
	sign, _ := crypto.Sign(privateKey1, p.GetData())
	p.Proof.(*types.DIDProofInfo).Signature = base64url.EncodeToString(sign)

	publickey := base58.Decode("2BhWFosWHCKtBQpsPD3QZUY4NwCzavKdZEh6HfQDhciAY")
	pubkey, err := crypto.DecodePoint(publickey)
	fmt.Println(err)
	err = crypto.Verify(*pubkey, p.GetData(), sign)
	fmt.Println(err)
	return p
}

//didOperation must be create or update
func getDeactivateCustomizedDIDTx(customizedDID, verifiacationDID, privateKeyStr string) *types2.Transaction {

	payloadDidInfo := getDeactivateCustomizedDIDPayload(customizedDID, verifiacationDID, privateKeyStr)
	txn := new(types2.Transaction)
	txn.TxType = types.DeactivateCustomizedDIDTxType
	txn.Payload = payloadDidInfo
	return txn
}

//didOperation must be create or update
func getCustomizedDIDTxMultSign(id1, id2, didOperation string, docBytes []byte, privateKeyStr1, privateKeyStr2 string) *types2.Transaction {

	payloadDidInfo := getCustomizedDIDPayloadInfoMultiSign(id1, id2, didOperation, docBytes, privateKeyStr1, privateKeyStr2)
	txn := new(types2.Transaction)
	txn.TxType = types.CustomizedDID
	txn.Payload = payloadDidInfo
	return txn
}

func getDIDVerifiableCredentialPayload(id string, didOperation string, docBytes []byte,
	privateKeyStr string) *types.VerifiableCredentialPayload {
	fmt.Println(" ---docBytes--- ", string(docBytes))
	info := new(types.VerifiableCredentialDoc)
	json.Unmarshal(docBytes, info)

	p := &types.VerifiableCredentialPayload{
		Header: types.CustomizedDIDHeaderInfo{
			Specification: "elastos/did/1.0",
			Operation:     didOperation,
		},
		Payload: base64url.EncodeToString(docBytes),
		Proof: &types.DIDProofInfo{
			Type:               "ECDSAsecp256r1",
			VerificationMethod: "did:elastos:" + id + "#primary",
		},
		Doc: info,
	}
	privateKey1 := base58.Decode(privateKeyStr)
	sign, _ := crypto.Sign(privateKey1, p.GetData())
	p.Proof.(*types.DIDProofInfo).Signature = base64url.EncodeToString(sign)
	return p
}

//didOperation must be create or update
func getCustomizedDIDVerifiableCredentialTx(id, didOperation string, docBytes []byte, privateKeyStr string) *types2.Transaction {
	payloadDidInfo := getDIDVerifiableCredentialPayload(id, didOperation, docBytes, privateKeyStr)
	txn := new(types2.Transaction)
	txn.TxType = types.VerifiableCredentialTxType
	txn.Payload = payloadDidInfo
	return txn
}

//issuer.json SelfProclaimedCredential
func (s *txValidatorTestSuite) TestSelfProclaimedCredential() {
	s.SetupSuite()
	privateKey3Str := "9sYYMSsS2xDbGvSRhNSnMsTbCbF2LPwLovRH93drSetM"
	id3 := "did:elastos:ir31cZZbBQUFbp4pNpMQApkAyJ9dno3frB"

	//id3DocBytes
	tx3 := getDIDTx(id3, "create", id3DocByts, privateKey3Str)
	err3 := s.validator.checkRegisterDID(tx3, 0, 0)
	s.NoError(err3)

	tx3_2 := getDIDTx(id3, "create", id2DocByts, privateKey3Str)
	err3_2 := s.validator.checkRegisterDID(tx3_2, 0, 0)
	s.NoError(err3_2)

}

func (s *txValidatorTestSuite) TestCheckRegisterDID() {
	id1 := "did:elastos:iWFAUYhTa35c1fPe3iCJvihZHx6quumnym"
	privateKey1Str := "41Wji2Bo39wLB6AoUP77ADANaPeDBQLXycp8rzTcgLNW"

	id2 := "did:elastos:ir31cZZbBQUFbp4pNpMQApkAyJ9dno3frB"
	privateKey2Str := "9sYYMSsS2xDbGvSRhNSnMsTbCbF2LPwLovRH93drSetM"

	tx2 := getDIDTx(id2, "create", id2DocByts, privateKey2Str)
	tx1 := getDIDTx(id1, "create", id1DocByts, privateKey1Str)

	batch := s.validator.Store.NewBatch()
	err1 := s.validator.Store.PersistRegisterDIDTx(batch, []byte("ir31cZZbBQUFbp4pNpMQApkAyJ9dno3frB"), tx2,
		100, 123456)
	s.NoError(err1)
	batch.Commit()

	err2 := s.validator.checkRegisterDID(tx1, 0, 0)
	s.NoError(err2)
}

func (s *txValidatorTestSuite) TestCustomizedDID() {
	id1 := "iWFAUYhTa35c1fPe3iCJvihZHx6quumnym"
	privateKey1Str := "41Wji2Bo39wLB6AoUP77ADANaPeDBQLXycp8rzTcgLNW"

	tx1 := getDIDTx(id1, "create", id1DocByts, privateKey1Str)
	batch := s.validator.Store.NewBatch()
	err1 := s.validator.Store.PersistRegisterDIDTx(batch, []byte("iWFAUYhTa35c1fPe3iCJvihZHx6quumnym"), tx1,
		100, 123456)
	s.NoError(err1)
	batch.Commit()
	tx3 := getCustomizedDIDTx(id1, "create", customizedDIDDocBytes1, privateKey1Str)
	err3 := s.validator.checkCustomizedDID(tx3, 0, 0)
	s.NoError(err3)
}

//issuer.json SelfProclaimedCredential
func (s *txValidatorTestSuite) TestCustomizedDIDMultSign() {
	id1 := "iWFAUYhTa35c1fPe3iCJvihZHx6quumnym"
	privateKey1Str := "41Wji2Bo39wLB6AoUP77ADANaPeDBQLXycp8rzTcgLNW"
	tx1 := getDIDTx(id1, "create", id1DocByts, privateKey1Str)

<<<<<<< HEAD
	batch := s.validator.Store.NewBatch()
	err1 := s.validator.Store.PersistRegisterDIDTx(batch, []byte("iWFAUYhTa35c1fPe3iCJvihZHx6quumnym"), tx1,
		100, 123456)
	s.NoError(err1)
	batch.Commit()

	CustomizedDIDTx1 := getCustomizedDIDTx(id1, "create", customizedDIDDocBytes1, privateKey1Str)
	err1 = s.validator.checkCustomizedDID(CustomizedDIDTx1, 0, 0)
	s.NoError(err1)

	privateKey2Str := "9sYYMSsS2xDbGvSRhNSnMsTbCbF2LPwLovRH93drSetM"
	id2 := "ir31cZZbBQUFbp4pNpMQApkAyJ9dno3frB"
	tx2 := getDIDTx(id2, "create", id2DocByts, privateKey2Str)
	batch2 := s.validator.Store.NewBatch()
	err2 := s.validator.Store.PersistRegisterDIDTx(batch2, []byte("ir31cZZbBQUFbp4pNpMQApkAyJ9dno3frB"), tx2,
		100, 123456)
	s.NoError(err2)
	batch2.Commit()

	CustomizedDIDTx2 := getCustomizedDIDTxMultSign(id1, id2, "create", customizedDIDDocBytes2,
		privateKey1Str, privateKey2Str)
	err := s.validator.checkCustomizedDID(CustomizedDIDTx2, 0, 0)
	s.NoError(err)

}

//self verifiable credential
func (s *txValidatorTestSuite) Test0DIDVerifiableCredentialTx() {
	//id1 := "iWFAUYhTa35c1fPe3iCJvihZHx6quumnym"
	//privateKey1Str := "41Wji2Bo39wLB6AoUP77ADANaPeDBQLXycp8rzTcgLNW"
	//tx1 := getDIDTx(id1, "create", id1DocByts, privateKey1Str)
	//
	//batch := s.validator.Store.NewBatch()
	//err1 := s.validator.Store.PersistRegisterDIDTx(batch, []byte("iWFAUYhTa35c1fPe3iCJvihZHx6quumnym"), tx1,
	//	100, 123456)
	//s.NoError(err1)
	//batch.Commit()
	//
	//CustomizedDIDTx1 := getCustomizedDIDTx(id1, "create", customizedDIDDocBytes1, privateKey1Str)
	//err1 = s.validator.checkCustomizedDID(CustomizedDIDTx1)
	//s.NoError(err1)

	privateKey2Str := "9sYYMSsS2xDbGvSRhNSnMsTbCbF2LPwLovRH93drSetM"
	id2 := "ir31cZZbBQUFbp4pNpMQApkAyJ9dno3frB"
	tx2 := getDIDTx(id2, "create", id2DocByts, privateKey2Str)
	batch2 := s.validator.Store.NewBatch()
	err2 := s.validator.Store.PersistRegisterDIDTx(batch2, []byte("ir31cZZbBQUFbp4pNpMQApkAyJ9dno3frB"), tx2,
		100, 123456)
	s.NoError(err2)
	batch2.Commit()
	//did:elastos:ir31cZZbBQUFbp4pNpMQApkAyJ9dno3frB
	//
	verifableCredentialTx := getCustomizedDIDVerifiableCredentialTx("did:elastos:ir31cZZbBQUFbp4pNpMQApkAyJ9dno3frB",
		"declare",
		DIDVerifableCredDocBytes, privateKey2Str)
	err := s.validator.checkVerifiableCredential(verifableCredentialTx, 0, 0)
	s.NoError(err)

}

// one cotroller
func (s *txValidatorTestSuite) TestCustomizedDIDVerifiableCredentialTx() {
	id1 := "iWFAUYhTa35c1fPe3iCJvihZHx6quumnym"
	privateKey1Str := "41Wji2Bo39wLB6AoUP77ADANaPeDBQLXycp8rzTcgLNW"
	tx1 := getDIDTx(id1, "create", id1DocByts, privateKey1Str)

	batch := s.validator.Store.NewBatch()
	err1 := s.validator.Store.PersistRegisterDIDTx(batch, []byte("iWFAUYhTa35c1fPe3iCJvihZHx6quumnym"), tx1,
		100, 123456)
	s.NoError(err1)
	batch.Commit()

	id2 := "ir31cZZbBQUFbp4pNpMQApkAyJ9dno3frB"
	privateKey2Str := "9sYYMSsS2xDbGvSRhNSnMsTbCbF2LPwLovRH93drSetM"
	tx2 := getDIDTx(id2, "create", id2DocByts, privateKey2Str)
	batch2 := s.validator.Store.NewBatch()
	err2 := s.validator.Store.PersistRegisterDIDTx(batch2, []byte("ir31cZZbBQUFbp4pNpMQApkAyJ9dno3frB"), tx2,
		100, 123456)
	s.NoError(err2)
	batch2.Commit()

	CustomizedDIDTx1 := getCustomizedDIDTx(id1, "create", customizedDIDDocBytes1, privateKey1Str)
	customizedDID := "did:elastos:foobar"
	batch3 := s.validator.Store.NewBatch()
	err3 := s.validator.Store.PersistCustomizedDIDTx(batch3, []byte(customizedDID), CustomizedDIDTx1,
		101, 123456)
=======
	//id3DocBytes
	tx3 := getDIDTx(id3, "crate", id3DocByts, privateKey3Str)
	err3 := s.validator.checkRegisterDID(tx3, 0, 0)
>>>>>>> 2109f399
	s.NoError(err3)
	batch3.Commit()

	verifableCredentialTx := getCustomizedDIDVerifiableCredentialTx("iWFAUYhTa35c1fPe3iCJvihZHx6quumnym",
		"declare", customizedVerifableCredDocBytes, privateKey1Str)
	err := s.validator.checkVerifiableCredential(verifableCredentialTx, 0, 0)
	s.NoError(err)

	credentialID := "did:elastos:ir31cZZbBQUFbp4pNpMQApkAyJ9dno3frB#profile"
	batch4 := s.validator.Store.NewBatch()
	err4 := s.validator.Store.PersistVerifiableCredentialTx(batch4, []byte(credentialID), verifableCredentialTx,
		100, 123456)
	s.NoError(err4)
	batch4.Commit()

	//txDeactivate := getDeactivateCustomizedDIDTx(credentialID, id2, privateKey2Str)
	////Deactive did  have no
	//err5 := s.validator.checkCustomizedDIDDeactivateTX(txDeactivate)
	//s.NoError(err5)
	////////////////////////////
	//verifableCredentialRevokeTx := getCustomizedDIDVerifiableCredentialTx("iWFAUYhTa35c1fPe3iCJvihZHx6quumnym",
	//	"revoke", customizedVerifableCredDocBytes, privateKey2Str)
	//err5 := s.validator.checkVerifiableCredential(verifableCredentialRevokeTx)
	//s.NoError(err5)
	////////////////////////////////
}

//more than  one cotroller
func (s *txValidatorTestSuite) TestCustomizedDIDVerifiableCredentialTx2() {
	s.SetupSuite()
	id1 := "iWFAUYhTa35c1fPe3iCJvihZHx6quumnym"
	privateKey1Str := "41Wji2Bo39wLB6AoUP77ADANaPeDBQLXycp8rzTcgLNW"
	id2 := "ir31cZZbBQUFbp4pNpMQApkAyJ9dno3frB"
	privateKey2Str := "9sYYMSsS2xDbGvSRhNSnMsTbCbF2LPwLovRH93drSetM"

	tx1 := getDIDTx(id1, "create", id1DocByts, privateKey1Str)

	batch := s.validator.Store.NewBatch()
	err1 := s.validator.Store.PersistRegisterDIDTx(batch, []byte("iWFAUYhTa35c1fPe3iCJvihZHx6quumnym"), tx1,
		100, 123456)
	s.NoError(err1)
	batch.Commit()

	tx2 := getDIDTx(id2, "create", id2DocByts, privateKey2Str)
	batch2 := s.validator.Store.NewBatch()
	err2 := s.validator.Store.PersistRegisterDIDTx(batch2, []byte("ir31cZZbBQUFbp4pNpMQApkAyJ9dno3frB"), tx2,
		100, 123456)
	s.NoError(err2)
	batch2.Commit()

	CustomizedDIDTx1 := getCustomizedDIDTxMultSign(id1, id2, "create", customizedDIDDocBytes2,
		privateKey1Str, privateKey2Str)
	customizedDID := "did:elastos:foobar"
	batch3 := s.validator.Store.NewBatch()
	err3 := s.validator.Store.PersistCustomizedDIDTx(batch3, []byte(customizedDID), CustomizedDIDTx1,
		101, 123456)
	s.NoError(err3)
	batch3.Commit()

	verifableCredentialTx := getCustomizedDIDVerifiableCredentialTxMultSign(id1, id2, "declare",
		customizedVerifableCredControllersDocBytes, privateKey1Str, privateKey2Str)
	err := s.validator.checkVerifiableCredential(verifableCredentialTx, 0, 0)
	s.NoError(err)
}

func (s *txValidatorTestSuite) TestDeactivateCustomizedDIDTX() {
	//////////////////////////////
	id1 := "iWFAUYhTa35c1fPe3iCJvihZHx6quumnym"
	privateKey1Str := "41Wji2Bo39wLB6AoUP77ADANaPeDBQLXycp8rzTcgLNW"
	tx1 := getDIDTx(id1, "create", id1DocByts, privateKey1Str)

	batch := s.validator.Store.NewBatch()
	err1 := s.validator.Store.PersistRegisterDIDTx(batch, []byte("iWFAUYhTa35c1fPe3iCJvihZHx6quumnym"), tx1,
		100, 123456)
	s.NoError(err1)
	batch.Commit()

	id2 := "ir31cZZbBQUFbp4pNpMQApkAyJ9dno3frB"
	privateKey2Str := "9sYYMSsS2xDbGvSRhNSnMsTbCbF2LPwLovRH93drSetM"
	tx2 := getDIDTx(id2, "create", id2DocByts, privateKey2Str)
	batch2 := s.validator.Store.NewBatch()
	err2 := s.validator.Store.PersistRegisterDIDTx(batch2, []byte("ir31cZZbBQUFbp4pNpMQApkAyJ9dno3frB"), tx2,
		100, 123456)
	s.NoError(err2)
	batch2.Commit()

	CustomizedDIDTx1 := getCustomizedDIDTx(id1, "create", customizedDIDDocBytes1, privateKey1Str)
	customizedDID := "did:elastos:foobar"
	batch3 := s.validator.Store.NewBatch()
	err3 := s.validator.Store.PersistCustomizedDIDTx(batch3, []byte(customizedDID), CustomizedDIDTx1,
		101, 123456)
	s.NoError(err3)
	batch3.Commit()
	///////////////////////
	//customizedDID
	//id1 is verificationmethod did
	//privateKey1Str outter proof sign(not for doc sign)
	txDeactivate := getDeactivateCustomizedDIDTx(customizedDID, id1, privateKey1Str)
	//Deactive did  have no
	err := s.validator.checkCustomizedDIDDeactivateTX(txDeactivate, 0, 0)
	s.NoError(err)

}

//customized did  have more than one controller
//this customized did send VerifiableCredentialTx
func getCustomizedDIDVerifiableCredentialTxMultSign(id1, id2, didOperation string, docBytes []byte, privateKeyStr1, privateKeyStr2 string) *types2.Transaction {

	payloadDidInfo := getCustomizedDIDVerifiableCredPayloadContollers(id1, id2, didOperation, docBytes, privateKeyStr1, privateKeyStr2)
	txn := new(types2.Transaction)
	txn.TxType = types.VerifiableCredentialTxType
	txn.Payload = payloadDidInfo
	return txn
}

// more than one controllers
func getCustomizedDIDVerifiableCredPayloadContollers(id1, id2 string, didOperation string, docBytes []byte,
	privateKeyStr1, privateKeyStr2 string) *types.VerifiableCredentialPayload {
	info := new(types.VerifiableCredentialDoc)
	json.Unmarshal(docBytes, info)
	fmt.Println("getCustomizedDIDPayloadInfoMultiSign " + string(docBytes))

	var Proofs []*types.DIDProofInfo
	p := &types.VerifiableCredentialPayload{
		Header: types.CustomizedDIDHeaderInfo{
			Specification: "elastos/did/1.0",
			Operation:     didOperation,
		},
		Payload: base64url.EncodeToString(docBytes),
		Doc:     info,
	}
	proof1 := &types.DIDProofInfo{
		Type:               "ECDSAsecp256r1",
		VerificationMethod: "did:elastos:" + id1 + "#primary",
	}
	privateKey1 := base58.Decode(privateKeyStr1)
	sign, _ := crypto.Sign(privateKey1, p.GetData())
	proof1.Signature = base64url.EncodeToString(sign)
	Proofs = append(Proofs, proof1)

	proof2 := &types.DIDProofInfo{
		Type:               "ECDSAsecp256r1",
		VerificationMethod: "did:elastos:" + id2 + "#primary",
	}
	privateKey2 := base58.Decode(privateKeyStr2)
	sign2, _ := crypto.Sign(privateKey2, p.GetData())
	proof2.Signature = base64url.EncodeToString(sign2)
	Proofs = append(Proofs, proof2)

	p.Proof = Proofs
	return p
}

func (s *txValidatorTestSuite) TestHeaderPayloadDIDTX() {
	fmt.Println("TestHeaderPayloadDIDTX begin")

	operation := new(types.Operation)
	json.Unmarshal(headerPayloadByts, operation)
	fmt.Printf("%+v \n", *operation)

	decodePayload, err := base64url.DecodeString(operation.Payload)
	s.NoError(err)

	info := new(types.DIDPayloadInfo)
	json.Unmarshal(decodePayload, info)
	operation.PayloadInfo = info
	txn := new(types2.Transaction)
	txn.TxType = types.RegisterDID
	txn.Payload = operation
	err2 := s.validator.checkRegisterDID(txn, 0, 0)
	s.NoError(err2)
	fmt.Println("TestHeaderPayloadDIDTX end")

<<<<<<< HEAD
=======
	tx3_2 := getDIDTx(id3, "crate", id2DocByts, privateKey3Str)
	err3_2 := s.validator.checkRegisterDID(tx3_2, 0, 0)
	s.NoError(err3_2)
>>>>>>> 2109f399
}<|MERGE_RESOLUTION|>--- conflicted
+++ resolved
@@ -728,7 +728,6 @@
 	privateKey1Str := "41Wji2Bo39wLB6AoUP77ADANaPeDBQLXycp8rzTcgLNW"
 	tx1 := getDIDTx(id1, "create", id1DocByts, privateKey1Str)
 
-<<<<<<< HEAD
 	batch := s.validator.Store.NewBatch()
 	err1 := s.validator.Store.PersistRegisterDIDTx(batch, []byte("iWFAUYhTa35c1fPe3iCJvihZHx6quumnym"), tx1,
 		100, 123456)
@@ -815,11 +814,6 @@
 	batch3 := s.validator.Store.NewBatch()
 	err3 := s.validator.Store.PersistCustomizedDIDTx(batch3, []byte(customizedDID), CustomizedDIDTx1,
 		101, 123456)
-=======
-	//id3DocBytes
-	tx3 := getDIDTx(id3, "crate", id3DocByts, privateKey3Str)
-	err3 := s.validator.checkRegisterDID(tx3, 0, 0)
->>>>>>> 2109f399
 	s.NoError(err3)
 	batch3.Commit()
 
@@ -992,11 +986,4 @@
 	err2 := s.validator.checkRegisterDID(txn, 0, 0)
 	s.NoError(err2)
 	fmt.Println("TestHeaderPayloadDIDTX end")
-
-<<<<<<< HEAD
-=======
-	tx3_2 := getDIDTx(id3, "crate", id2DocByts, privateKey3Str)
-	err3_2 := s.validator.checkRegisterDID(tx3_2, 0, 0)
-	s.NoError(err3_2)
->>>>>>> 2109f399
 }